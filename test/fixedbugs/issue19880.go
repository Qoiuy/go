--- conflicted
+++ resolved
@@ -11,11 +11,7 @@
 }
 
 func a() {
-<<<<<<< HEAD
-	_ = T // ERROR "type T is not an expression|T \(type\) is not an expression"
-=======
-	_ = T // ERROR "type T is not an expression|invalid use of type"
->>>>>>> 4e8f681e
+	_ = T // ERROR "type T is not an expression|invalid use of type|not an expression"
 }
 
 func b() {
